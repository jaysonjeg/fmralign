--- conflicted
+++ resolved
@@ -12,219 +12,6 @@
 from sklearn.decomposition import PCA, FastICA, IncrementalPCA
 from fmralign.surf_pairwise_alignment import SurfacePairwiseAlignment
 
-<<<<<<< HEAD
-from fmralign.pairwise_alignment import PairwiseAlignment
-
-
-def _rescaled_euclidean_mean(imgs, masker, scale_average=False):
-    """
-    Make the Euclidian average of images.
-
-    Parameters
-    ----------
-    imgs: list of Niimgs
-        Each img is 3D by default, but can also be 4D.
-    masker: instance of NiftiMasker or MultiNiftiMasker
-        Masker to be used on the data.
-    scale_average: boolean
-        If true, the returned average is scaled to have the average norm of imgs
-        If false, it will usually have a smaller norm than initial average
-        because noise will cancel across images
-
-    Returns
-    -------
-    average_img: Niimg
-        Average of imgs, with same shape as one img
-    """
-    masked_imgs = [masker.transform(img) for img in imgs]
-    average_img = np.mean(masked_imgs, axis=0)
-    scale = 1
-    if scale_average:
-        X_norm = 0
-        for img in masked_imgs:
-            X_norm += np.linalg.norm(img)
-        X_norm /= len(masked_imgs)
-        scale = X_norm / np.linalg.norm(average_img)
-    average_img *= scale
-
-    return masker.inverse_transform(average_img)
-
-
-def _align_images_to_template(
-    imgs,
-    template,
-    alignment_method,
-    n_pieces,
-    clustering,
-    n_bags,
-    masker,
-    memory,
-    memory_level,
-    n_jobs,
-    verbose,
-):
-    """
-    Convenience function.
-    For a list of images, return the list of estimators (PairwiseAlignment instances)
-    aligning each of them to a common target, the template.
-    All arguments are used in PairwiseAlignment.
-    """
-    aligned_imgs = []
-    for img in imgs:
-        piecewise_estimator = PairwiseAlignment(
-            n_pieces=n_pieces,
-            alignment_method=alignment_method,
-            clustering=clustering,
-            n_bags=n_bags,
-            mask=masker,
-            memory=memory,
-            memory_level=memory_level,
-            n_jobs=n_jobs,
-            verbose=verbose,
-        )
-        piecewise_estimator.fit(img, template)
-        aligned_imgs.append(piecewise_estimator.transform(img))
-    return aligned_imgs
-
-
-def _create_template(
-    imgs,
-    n_iter,
-    scale_template,
-    alignment_method,
-    n_pieces,
-    clustering,
-    n_bags,
-    masker,
-    memory,
-    memory_level,
-    n_jobs,
-    verbose,
-):
-    """
-    Create template through alternate minimization.
-    Compute iteratively :
-    * T minimizing sum(||R_i X_i-T||) which is the mean of aligned images (RX_i)
-    * align initial images to new template T
-        (find transform R_i minimizing ||R_i X_i-T|| for each img X_i)
-
-
-    Parameters
-    ----------
-    imgs: List of Niimg-like objects
-       See http://nilearn.github.io/manipulating_images/input_output.html
-       source data. Every img must have the same length (n_sample)
-    scale_template: boolean
-        If true, template is rescaled after each inference so that it keeps
-        the same norm as the average of training images.
-    n_iter: int
-       Number of iterations in the alternate minimization. Each image is
-       aligned n_iter times to the evolving template. If n_iter = 0,
-       the template is simply the mean of the input images.
-    All other arguments are the same are passed to PairwiseAlignment
-
-    Returns
-    -------
-    template: list of 3D Niimgs of length (n_sample)
-        Models the barycenter of input imgs
-    template_history: list of list of 3D Niimgs
-        List of the intermediate templates computed at the end of each iteration
-    """
-
-    aligned_imgs = imgs
-    template_history = []
-    for iter in range(n_iter):
-        template = _rescaled_euclidean_mean(aligned_imgs, masker, scale_template)
-        if 0 < iter < n_iter - 1:
-            template_history.append(template)
-        aligned_imgs = _align_images_to_template(
-            imgs,
-            template,
-            alignment_method,
-            n_pieces,
-            clustering,
-            n_bags,
-            masker,
-            memory,
-            memory_level,
-            n_jobs,
-            verbose,
-        )
-
-    return template, template_history
-
-
-def _map_template_to_image(
-    imgs,
-    train_index,
-    template,
-    alignment_method,
-    n_pieces,
-    clustering,
-    n_bags,
-    masker,
-    memory,
-    memory_level,
-    n_jobs,
-    verbose,
-):
-    """
-    Learn alignment operator from the template toward new images.
-
-    Parameters
-    ----------
-    imgs: list of 3D Niimgs
-        Target images to learn mapping from the template to a new subject
-    train_index: list of int
-        Matching index between imgs and the corresponding template images to use
-        to learn alignment. len(train_index) must be equal to len(imgs)
-    template: list of 3D Niimgs
-        Learnt in a first step now used as source image
-    All other arguments are the same are passed to PairwiseAlignment
-
-
-    Returns
-    -------
-    mapping: instance of PairwiseAlignment class
-        Alignment estimator fitted to align the template with the input images
-    """
-
-    mapping_image = index_img(template, train_index)
-    mapping = PairwiseAlignment(
-        n_pieces=n_pieces,
-        alignment_method=alignment_method,
-        clustering=clustering,
-        n_bags=n_bags,
-        mask=masker,
-        memory=memory,
-        memory_level=memory_level,
-        n_jobs=n_jobs,
-        verbose=verbose,
-    )
-    mapping.fit(mapping_image, imgs)
-    return mapping
-
-
-def _predict_from_template_and_mapping(template, test_index, mapping):
-    """
-    From a template and an alignment estimator, predict new contrasts.
-
-    Parameters
-    ----------
-    template: list of 3D Niimgs
-        Learnt in a first step now used to predict some new data
-    test_index:
-        Index of the images not used to learn the alignment mapping and so
-        predictable without overfitting
-    mapping: instance of PairwiseAlignment class
-        Alignment estimator that must have been fitted already
-
-    Returns
-    -------
-    transformed_image: list of Niimgs
-        Prediction corresponding to each template image with index in test_index
-        once realigned to the new subjects
-=======
 def _yield_imgs_one_parcel(clustering,imgs):
     """
     Called by make_lowdim_template.
@@ -255,7 +42,6 @@
     return newimgs
 
 def _combine_parcelwise_imgs(clustering,imgs,shape):
->>>>>>> b3dcd076
     """
     Called by make_lowdim_template
     Combines time series data for each parcel separately into whole-brain time series
@@ -355,20 +141,6 @@
         gamma: float [0 to 1]
             regularization parameter for surf_pairwise_alignment. If non-zero, make sure normalize_imgs and normalize_template are not None
         """
-<<<<<<< HEAD
-        # Check if the input is a list, if list of lists, concatenate each subjects
-        # data into one unique image.
-        if not isinstance(imgs, (list, np.ndarray)) or len(imgs) < 2:
-            raise ValueError(
-                "The method TemplateAlignment.fit() need a list input. "
-                "Each element of the list (Niimg-like or list of Niimgs) "
-                "is the data for one subject."
-            )
-        else:
-            if isinstance(imgs[0], (list, np.ndarray)):
-                imgs = [concat_imgs(img) for img in imgs]
-=======
->>>>>>> b3dcd076
 
         if (normalize_template=='rescale' or normalize_imgs=='rescale') and (imgs[0].dtype==np.float16):
             imgs = [i.astype(np.float32) for i in imgs] #rescaling might have problems if the original matrix norm is too big for dtype e.g. float16
@@ -393,52 +165,6 @@
                     template = np.mean([template,new_img],axis=0) #in this scenario, earlier images have lesser contribution to the template
                 template = normalizer_template(template)
         else:
-<<<<<<< HEAD
-            self.masker_.fit()
-
-        self.template, self.template_history = _create_template(
-            imgs,
-            self.n_iter,
-            self.scale_template,
-            self.alignment_method,
-            self.n_pieces,
-            self.clustering,
-            self.n_bags,
-            self.masker_,
-            self.memory,
-            self.memory_level,
-            self.n_jobs,
-            self.verbose,
-        )
-        if self.save_template is not None:
-            self.template.to_filename(self.save_template)
-
-    def transform(self, imgs, train_index, test_index):
-        """
-        Learn alignment between new subject and template calculated during fit,
-        then predict other conditions for this new subject.
-        Alignment is learnt between imgs and conditions in the template indexed by train_index.
-        Prediction correspond to conditions in the template index by test_index.
-
-        Parameters
-        ----------
-        imgs: List of 3D Niimg-like objects
-            Target subjects known data.
-            Every img must have length (number of sample) train_index.
-        train_index: list of ints
-            Indexes of the 3D samples used to map each img to the template.
-            Every index should be smaller than the number of images in the template.
-        test_index: list of ints
-            Indexes of the 3D samples to predict from the template and the mapping.
-            Every index should be smaller than the number of images in the template.
-
-
-        Returns
-        -------
-        predicted_imgs: List of 3D Niimg-like objects
-            Target subjects predicted data.
-            Each Niimg has the same length as the list test_index
-=======
             aligned_imgs = [normalizer_imgs(i) for i in imgs]
         
         #Level 2
@@ -484,42 +210,9 @@
         aligner.fit( np.tile(lowdim_template,(len(imgs),1)) , np.vstack(imgs) )
         template = zscore(aligner.transform(lowdim_template))
         self.template = template
->>>>>>> b3dcd076
 
     def fit_to_template(self,imgs,n_bags=1,gamma=0):
         """
-<<<<<<< HEAD
-        if not isinstance(imgs, (list, np.ndarray)):
-            raise ValueError(
-                "The method TemplateAlignment.transform() need a list input. "
-                "Each element of the list (Niimg-like or list of Niimgs) "
-                "is the data used to align one new subject with images "
-                "indexed by train_index."
-            )
-        else:
-            if isinstance(imgs[0], (list, np.ndarray)) and len(imgs[0]) != len(
-                train_index
-            ):
-                raise ValueError(
-                    "Each element of imgs (Niimg-like or list of Niimgs) "
-                    "should have the same length as the length of train_index."
-                )
-            elif load_img(imgs[0]).shape[-1] != len(train_index):
-                raise ValueError(
-                    "Each element of imgs (Niimg-like or list of Niimgs) "
-                    "should have the same length as the length of train_index."
-                )
-
-        template_length = self.template.shape[-1]
-        if not (
-            all(i < template_length for i in test_index)
-            and all(i < template_length for i in train_index)
-        ):
-            raise ValueError(
-                f"Template has {template_length} images but you provided a "
-                "greater index in train_index or test_index."
-            )
-=======
         Fit new imgs to pre-calculated template
         n_bags: int, default 1
             Number of bootstrap resamples in each pairwise alignment
@@ -528,7 +221,6 @@
             assert(0.8 < imgs[0].var(axis=0).mean() < 1.2)
             assert(0.8 < self.template.var(axis=0).mean() < 1.2)
         self.estimators = _align_images_to_target(imgs,self.template,self.clustering,self.alignment_method,self.alignment_kwargs,self.per_parcel_kwargs,n_bags,gamma) 
->>>>>>> b3dcd076
 
     def transform(self,X,index):
         #Transform data array X with subject 'index''s aligner to the template 
