# -*- coding: utf-8 -*-
"""Module implementing alignment estimators on ndarrays."""
import warnings

import ot
import numpy as np
import scipy
from joblib import Parallel, delayed
from scipy import linalg
from scipy.optimize import linear_sum_assignment
from scipy.sparse import diags, csr_matrix
from scipy.spatial.distance import cdist
from sklearn.base import BaseEstimator, TransformerMixin, clone
from sklearn.linear_model import RidgeCV
from sklearn.metrics.pairwise import pairwise_distances

def get_Wk(Xk,alpha):
    #Get Wk from Xu et al 2012, for scaled_procrustes alignment
    Uk, sk, Vk = linalg.svd(Xk, full_matrices=False)
    S = 1/np.sqrt(((1-alpha)*np.square(sk)+alpha))
    Wk = Vk.T @ np.diag(S) @ Vk
    return Wk

<<<<<<< HEAD
def scaled_procrustes(X, Y, scaling=False, primal=None):
    """
    Compute a mixing matrix R and a scaling sc such that Frobenius norm
    ||sc RX - Y||^2 is minimized and R is an orthogonal matrix
=======
def average_alignment_objects(objects):
    """
    Parameters
    ----------
    objects: list (n_bags) of alignment objects (e.g. fmralign.alignment_methods.ScaledOrthogonalAlignment)
        Each object correponds to a separate bag. All objects correspond to the same parcel.
    """
    output = clone(objects[0])
    if type(output) == ScaledOrthogonalAlignment:
         output.R = np.mean(np.stack([i.R for i in objects],axis=2),axis=2)
         output.scale = np.mean([i.scale for i in objects])
    elif type(output) == Hungarian:
        output.R = csr_matrix(np.mean(np.stack([i.R.toarray() for i in objects],axis=2),axis=2))
    elif type(output) in [OptimalTransportAlignment,POTAlignment]:
        output.R = np.mean(np.stack([i.R for i in objects],axis=2),axis=2)
    elif type(output) == RidgeAlignment: #cannot use clone because R is not an array
        objects[0].R.coef_ = np.mean(np.stack([i.R.coef_ for i in objects],axis=2),axis=2)
        objects[0].R.intercept_ = np.mean([i.R.intercept_ for i in objects])
        output = objects[0]
    return output

def scaled_procrustes(X, Y, scaling=False, promises_kF=0, scca_alpha=1, primal=None):
    """Compute a mixing matrix R and a scaling sc such that Frobenius norm
    ||sc RX - Y||^2 is minimized and R is an orthogonal matrix.
>>>>>>> b3dcd076

    Parameters
    ----------
    X: (n_samples, n_features) nd array
        source data
    Y: (n_samples, n_features) nd array
        target data
    scaling: bool
        If scaling is true, computes a floating scaling parameter sc such that:
        ||sc * RX - Y||^2 is minimized and
        - R is an orthogonal matrix
        - sc is a scalar
        If scaling is false sc is set to 1
    kF: (n_features,n_features) nd array
        from ProMises model
    scca_alpha: float (0,1]
        alpha parameter for SCCA model from Xu et al 2012. 0 is CCA, 1 is hyperalignment
    primal: bool or None, optional,
         Whether the SVD is done on the YX^T (primal) or Y^TX (dual)
         if None primal is used iff n_features <= n_timeframes

    Returns
    ----------
    R: (n_features, n_features) nd array
        transformation matrix
    sc: int
        scaling parameter
    """
    
    X = X.astype(np.float64, copy=False)
    Y = Y.astype(np.float64, copy=False)

    if scca_alpha != 1:
        assert(scca_alpha >= 0 and scca_alpha <= 1)
        Wx = get_Wk(X,scca_alpha)
        Wy = get_Wk(Y,scca_alpha)
        X = X @ Wx
        Y = Y @ Wy

    if np.linalg.norm(X) == 0 or np.linalg.norm(Y) == 0:
        return np.eye(X.shape[1]), 1
    if primal is None:
        primal = X.shape[0] >= X.shape[1]
    if primal:
        A = Y.T.dot(X) + (promises_kF *X.shape[0])
        if A.shape[0] == A.shape[1]:
            A += +1.0e-18 * np.eye(A.shape[0])
        U, s, V = linalg.svd(A, full_matrices=0)
        R = U.dot(V)
    else:  # "dual" mode
        assert(promises_kF==0) #have not implemented dual mode for ProMises model yet
        Uy, sy, Vy = linalg.svd(Y, full_matrices=0)
        Ux, sx, Vx = linalg.svd(X, full_matrices=0)
        A = np.diag(sy).dot(Uy.T).dot(Ux).dot(np.diag(sx))
        U, s, V = linalg.svd(A)
        R = Vy.T.dot(U).dot(V).dot(Vx)

    if scca_alpha != 1:
        Rx = Wx @ R
        Ry = Wy
        R = Rx @ (Ry.T) 

    if scaling:
        sc = s.sum() / (np.linalg.norm(X) ** 2)
    else:
        sc = 1
    return R.T, sc


def optimal_permutation(X, Y):
    """
    Compute the optmal permutation matrix of X toward Y.

    Parameters
    ----------
    X: (n_samples, n_features) nd array
        source data
    Y: (n_samples, n_features) nd array
        target data

    Returns
    ----------
    permutation : (n_features, n_features) nd array
        transformation matrix
    """
    dist = pairwise_distances(X.T, Y.T)
    u = linear_sum_assignment(dist)
    u = np.array(list(zip(*u)))
    permutation = scipy.sparse.csr_matrix((np.ones(X.shape[1]), (u[:, 0], u[:, 1]))).T
    return permutation


def _projection(x, y):
    """
    Compute scalar d minimizing ||dx-y||.

    Parameters
    ----------
    x: (n_features) nd array
        source vector
    y: (n_features) nd array
        target vector

    Returns
    --------
    d: int
        scaling factor
    """
    if (x == 0).all():
        return 0
    else:
        return np.dot(x, y) / np.linalg.norm(x) ** 2


def _voxelwise_signal_projection(X, Y, n_jobs=1, parallel_backend="threading"):
    """
    Compute D, list of scalar d_i minimizing :
    ||d_i * x_i - y_i|| for every x_i, y_i in X, Y

    Parameters
    ----------
    X: (n_samples, n_features) nd array
        source data
    Y: (n_samples, n_features) nd array
        target data

    Returns
    --------
    D: list of ints
        List of optimal scaling factors
    """
    return Parallel(n_jobs, parallel_backend)(
        delayed(_projection)(voxel_source, voxel_target)
        for voxel_source, voxel_target in zip(X, Y)
    )


class Alignment(BaseEstimator, TransformerMixin):
    def __init__(self):
        pass

    def fit(self, X, Y):
        pass

    def transform(self, X):
        pass


class Identity(Alignment):
    """Compute no alignment, used as baseline for benchmarks : RX = X."""

    def transform(self, X):
        """Returns X"""
        return X


class DiagonalAlignment(Alignment):
    """
    Compute the voxelwise projection factor between X and Y.

    Parameters
    ----------
    n_jobs: integer, optional (default = 1)
        The number of CPUs to use to do the computation. -1 means
        'all CPUs', -2 'all CPUs but one', and so on.
    parallel_backend: str, ParallelBackendBase instance, None (default: 'threading')
        Specify the parallelization backend implementation. For more
        informations see joblib.Parallel documentation

    Attributes
    -----------
    R : scipy.sparse.diags
        Scaling matrix containing the optimal shrinking factor for every voxel
    """

    def __init__(self, n_jobs=1, parallel_backend="threading"):
        self.n_jobs = n_jobs
        self.parallel_backend = parallel_backend

    def fit(self, X, Y):
        """

        Parameters
        --------------
        X: (n_samples, n_features) nd array
            source data
        Y: (n_samples, n_features) nd array
            target data
        """
        shrinkage_coefficients = _voxelwise_signal_projection(
            X.T, Y.T, self.n_jobs, self.parallel_backend
        )

        self.R = diags(shrinkage_coefficients)
        return

    def transform(self, X):
        """Transform X using optimal coupling computed during fit."""
        return self.R.dot(X.T).T


class ScaledOrthogonalAlignment(Alignment):
    """
    Compute a orthogonal mixing matrix R and a scaling sc.
    These are calculated such that Frobenius norm ||sc RX - Y||^2 is minimized.

    Parameters
    -----------
    scaling : boolean, optional
        Determines whether a scaling parameter is applied to improve transform.
    promises_kF: ndarray (n_vertices, n_vertices)
        k * Local matrix for ProMises model, usually k*exp(-D) where D is the distance matrix
    scca_alpha: float (0,1]
        alpha parameter for SCCA model from Xu et al 2012. 0 is CCA, 1 is hyperalignment

    Attributes
    -----------
    R : ndarray (n_features, n_features)
        Optimal orthogonal transform
    """

    def __init__(self, scaling=True,promises_k=0,promises_F=0,scca_alpha=1):
        self.scaling = scaling
        self.scale = 1
        self.promises_k = promises_k
        self.promises_F = promises_F
        self.scca_alpha = scca_alpha

    def fit(self, X, Y):
        """
        Fit orthogonal R s.t. ||sc XR - Y||^2

        Parameters
        -----------
        X: (n_samples, n_features) nd array
            source data
        Y: (n_samples, n_features) nd array
            target data
        """
        R, sc = scaled_procrustes(X, Y, scaling=self.scaling, promises_kF=self.promises_k * self.promises_F, scca_alpha=self.scca_alpha)
        self.scale = sc
        self.R = sc * R
        return self

    def transform(self, X):
        """Transform X using optimal transform computed during fit."""
        return X.dot(self.R)


class RidgeAlignment(Alignment):
    """
    Compute a scikit-estimator R using a mixing matrix M s.t Frobenius
    norm || XM - Y ||^2 + alpha * ||M||^2 is minimized with cross-validation

    Parameters
    ----------
    R : scikit-estimator from sklearn.linear_model.RidgeCV
        with methods fit, predict
    alpha : numpy array of shape [n_alphas]
        Array of alpha values to try. Regularization strength;
        must be a positive float. Regularization improves the conditioning
        of the problem and reduces the variance of the estimates.
        Larger values specify stronger regularization. Alpha corresponds to
        ``C^-1`` in other models such as LogisticRegression or LinearSVC.
    cv : int, cross-validation generator or an iterable, optional
        Determines the cross-validation splitting strategy.
        Possible inputs for cv are:
        -None, to use the efficient Leave-One-Out cross-validation
        - integer, to specify the number of folds.
        - An object to be used as a cross-validation generator.
        - An iterable yielding train/test splits.
    """

    def __init__(self, alphas=[0.1, 1.0, 10.0, 100, 1000], cv=4):
        self.alphas = alphas #[alpha for alpha in alphas]
        self.cv = cv

    def fit(self, X, Y):
        """
        Fit R s.t. || XR - Y ||^2 + alpha ||R||^2 is minimized with cv

        Parameters
        -----------
        X: (n_samples, n_features) nd array
            source data
        Y: (n_samples, n_features) nd array
            target data
        """
        self.R = RidgeCV(
            alphas=self.alphas,
            fit_intercept=True,
            scoring="r2",
            cv=self.cv,
        )
        self.R.fit(X, Y)
        return self

    def transform(self, X):
        """Transform X using optimal transform computed during fit."""
        return self.R.predict(X)


class Hungarian(Alignment):
    """
    Compute the optimal permutation matrix of X toward Y

    Attributes
    ----------
    R : scipy.sparse.csr_matrix
        Mixing matrix containing the optimal permutation
    """

    def fit(self, X, Y):
        """

        Parameters
        -----------
        X: (n_samples, n_features) nd array
            source data
        Y: (n_samples, n_features) nd array
            target data"""
        self.R = optimal_permutation(X, Y).T
        return self

    def transform(self, X):
        """Transform X using optimal permutation computed during fit."""
        return X.dot(self.R.toarray())


class POTAlignment(Alignment):
    """
    Compute the optimal coupling between X and Y with entropic regularization,
    using the pure Python POT (https://pythonot.github.io/) package.

    Parameters
    ----------
    solver : str (optional)
        solver from POT called to find optimal coupling 'sinkhorn',
        'greenkhorn', 'sinkhorn_stabilized','sinkhorn_epsilon_scaling', 'exact'
        see POT/ot/bregman on Github for source code of solvers
    metric : str (optional)
        metric used to create transport cost matrix,
        see full list in scipy.spatial.distance.cdist doc
    reg : int (optional)
        level of entropic regularization

    Attributes
    ----------
    R : scipy.sparse.csr_matrix
        Mixing matrix containing the optimal permutation
    """

    def __init__(
        self,
        solver="sinkhorn_epsilon_scaling",
        metric="euclidean",
        reg=1,
        max_iter=1000,
        tol=1e-3,
    ):
        self.solver = solver
        self.metric = metric
        self.reg = reg
        self.max_iter = max_iter
        self.tol = tol

    def fit(self, X, Y):
        """

        Parameters
        --------------
        X: (n_samples, n_features) nd array
            source data
        Y: (n_samples, n_features) nd array
            target data
        """

        n = len(X.T)
        if n > 5000:
            warnings.warn(
                f"One parcel is {n} voxels. As optimal transport on this region "
                "would take too much time, no alignment was performed on it. "
                "Decrease parcel size to have intended behavior of alignment."
            )
            self.R = np.eye(n)
            return self
        else:
            a = np.ones(n) * 1 / n
            b = np.ones(n) * 1 / n

            M = cdist(X.T, Y.T, metric=self.metric)

            if self.solver == "exact":
                self.R = ot.lp.emd(a, b, M) * n
            else:
                self.R = (
                    ot.sinkhorn(
                        a,
                        b,
                        M,
                        self.reg,
                        method=self.solver,
                        numItermax=self.max_iter,
                        stopThr=self.tol,
                    )
                    * n
                )
            return self

    def transform(self, X):
        """Transform X using optimal coupling computed during fit."""
        return X.dot(self.R)


class OptimalTransportAlignment(Alignment):
    """
    Compute the optimal coupling between X and Y with entropic regularization
    using a OTT-JAX as a backend for acceleration.

    Parameters
    ----------
    metric : str(optional)
<<<<<<< HEAD
        metric used to create transport cost matrix,
=======
        metric used to create transport cost matrix, 
>>>>>>> b3dcd076
        see full list in scipy.spatial.distance.cdist doc
    reg : int (optional)
        level of entropic regularization

    Attributes
    ----------
    R : jaxlib.xla_extension.Array
        Mixing matrix containing the optimal permutation
    """

    def __init__(self, metric="euclidean", reg=1, max_iter=1000, tol=1e-3):
        self.metric = metric
        self.reg = reg
        self.tol = tol
        self.max_iter = max_iter

    def fit(self, X, Y):
        """

        Parameters
        --------------
        X: (n_samples, n_features) nd array
            source data
        Y: (n_samples, n_features) nd array
            target data
        """
        import jax
        from ott.geometry import costs, geometry
        from ott.problems.linear import linear_problem
        from ott.solvers.linear import sinkhorn

        if self.metric == "euclidean":
            cost_matrix = costs.Euclidean().all_pairs(x=X.T, y=Y.T)
        else:
            cost_matrix = cdist(X.T, Y.T, metric=self.metric)

        geom = geometry.Geometry(cost_matrix=cost_matrix, epsilon=self.reg)
        problem = linear_problem.LinearProblem(geom)
        solver = sinkhorn.Sinkhorn(
            geom, max_iterations=self.max_iter, threshold=self.tol
        )
<<<<<<< HEAD
        P = jax.jit(solver)(problem)
        self.R = np.asarray(P.matrix * len(X.T))
=======
        self.R = jax.jit(solver)(problem).matrix
        self.R = self.R * self.R.shape[0] #normalize so each row/column sums to 1 again
>>>>>>> b3dcd076

        return self

    def transform(self, X):
        """Transform X using optimal coupling computed during fit."""
        return X.dot(self.R)<|MERGE_RESOLUTION|>--- conflicted
+++ resolved
@@ -21,12 +21,6 @@
     Wk = Vk.T @ np.diag(S) @ Vk
     return Wk
 
-<<<<<<< HEAD
-def scaled_procrustes(X, Y, scaling=False, primal=None):
-    """
-    Compute a mixing matrix R and a scaling sc such that Frobenius norm
-    ||sc RX - Y||^2 is minimized and R is an orthogonal matrix
-=======
 def average_alignment_objects(objects):
     """
     Parameters
@@ -48,10 +42,9 @@
         output = objects[0]
     return output
 
-def scaled_procrustes(X, Y, scaling=False, promises_kF=0, scca_alpha=1, primal=None):
+def scaled_procrustes(X, Y, scaling=False, promises_kF=0, scca_alpha=1,primal=None):
     """Compute a mixing matrix R and a scaling sc such that Frobenius norm
     ||sc RX - Y||^2 is minimized and R is an orthogonal matrix.
->>>>>>> b3dcd076
 
     Parameters
     ----------
@@ -344,6 +337,7 @@
             alphas=self.alphas,
             fit_intercept=True,
             scoring="r2",
+            scoring="r2",
             cv=self.cv,
         )
         self.R.fit(X, Y)
@@ -474,11 +468,7 @@
     Parameters
     ----------
     metric : str(optional)
-<<<<<<< HEAD
         metric used to create transport cost matrix,
-=======
-        metric used to create transport cost matrix, 
->>>>>>> b3dcd076
         see full list in scipy.spatial.distance.cdist doc
     reg : int (optional)
         level of entropic regularization
@@ -520,13 +510,8 @@
         solver = sinkhorn.Sinkhorn(
             geom, max_iterations=self.max_iter, threshold=self.tol
         )
-<<<<<<< HEAD
         P = jax.jit(solver)(problem)
         self.R = np.asarray(P.matrix * len(X.T))
-=======
-        self.R = jax.jit(solver)(problem).matrix
-        self.R = self.R * self.R.shape[0] #normalize so each row/column sums to 1 again
->>>>>>> b3dcd076
 
         return self
 
